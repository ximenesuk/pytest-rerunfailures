.DS_Store
*.pyc
*egg*
<<<<<<< HEAD
build/
=======
build/*
.tox*
>>>>>>> 0975e06e
<|MERGE_RESOLUTION|>--- conflicted
+++ resolved
@@ -1,9 +1,5 @@
 .DS_Store
 *.pyc
 *egg*
-<<<<<<< HEAD
-build/
-=======
 build/*
-.tox*
->>>>>>> 0975e06e
+.tox*